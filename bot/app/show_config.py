--- conflicted
+++ resolved
@@ -5,18 +5,11 @@
 
 from bot.config.loader import load_config, redact_secrets
 
-
-<<<<<<< HEAD
 def main() -> None:
     parser = argparse.ArgumentParser()
     parser.add_argument(
         "--config", type=str, default=None, help="YAML設定ファイルのパス(省略可)"
-=======
-def main():
-    parser = argparse.ArgumentParser()
-    parser.add_argument(
-        "--config", type=str, default=None, help="YAML設定ファイルのパス（省略可）"
->>>>>>> 948bca2d
+
     )
     args = parser.parse_args()
 
