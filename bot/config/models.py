from __future__ import annotations

from pydantic import BaseModel, Field
from pydantic_settings import BaseSettings, SettingsConfigDict


class ExchangeKeys(BaseModel):
    api_key: str = Field(default="")
    api_secret: str = Field(default="")


class ExchangeConfig(BaseModel):
    name: str = "bybit"
    environment: str = "testnet"  # "mainnet" も許容
    recv_window_ms: int = 5000
    ws_public_url: str | None = None  # TODO: 必要なら設定
    ws_private_url: str | None = None


class RiskConfig(BaseModel):
    # いずれも USDT(クォート)換算
    max_total_notional_usdt: float
    max_symbol_notional_usdt: float
<<<<<<< HEAD
    max_net_delta_bps: float  # ネットデルタの許容帯(bps)
    max_slippage_bps: float  # 片道スリッページ上限(bps)
=======
    max_net_delta_bps: float  # ネットデルタの許容帯（bps）
    max_slippage_bps: float  # 片道スリッページ上限（bps）
>>>>>>> 948bca2d
    loss_cut_daily_usdt: float  # 日次損失の停止閾値


class StrategyFundingConfig(BaseModel):
    symbols: list[str] = ["BTCUSDT", "ETHUSDT"]
    min_expected_apr: float = 0.05
    pre_event_open_minutes: int = 60
    hold_across_events: bool = True
    rebalance_band_bps: float = 5.0


class AppConfig(BaseSettings):
    model_config = SettingsConfigDict(
        env_file=".env",
        env_nested_delimiter="__",
        extra="ignore",
    )

    keys: ExchangeKeys
    exchange: ExchangeConfig = ExchangeConfig()
    risk: RiskConfig
    strategy: StrategyFundingConfig = StrategyFundingConfig()

    db_url: str = "sqlite+aiosqlite:///./db/trading.db"
    timezone: str = "UTC"<|MERGE_RESOLUTION|>--- conflicted
+++ resolved
@@ -21,13 +21,9 @@
     # いずれも USDT(クォート)換算
     max_total_notional_usdt: float
     max_symbol_notional_usdt: float
-<<<<<<< HEAD
     max_net_delta_bps: float  # ネットデルタの許容帯(bps)
     max_slippage_bps: float  # 片道スリッページ上限(bps)
-=======
-    max_net_delta_bps: float  # ネットデルタの許容帯（bps）
-    max_slippage_bps: float  # 片道スリッページ上限（bps）
->>>>>>> 948bca2d
+
     loss_cut_daily_usdt: float  # 日次損失の停止閾値
 
 
