<<<<<<< HEAD
"""設定モデル定義（Pydantic v2）。
このファイルは「設定の入れ物（型）」を定義する。環境変数とYAMLから読み込んだ値を安全に保持する。
"""
=======
from __future__ import annotations
>>>>>>> 64e3e3d9

from pydantic import BaseModel, Field
from pydantic_settings import BaseSettings, SettingsConfigDict


class ExchangeKeys(BaseModel):
    """取引所APIキーを保持するモデル（何をするクラスか：鍵の入れ物）"""

    api_key: str = Field(..., description="Bybit API Key")
    api_secret: str = Field(..., description="Bybit API Secret")


class ExchangeConfig(BaseModel):
    """取引所周りの固定設定（何をするクラスか：環境/WS URLなどの設定入れ物）"""

    name: str = "bybit"
    environment: str = "testnet"  # "mainnet" も許容
    recv_window_ms: int = 5000
    ws_public_url: str | None = None  # TODO: 要API確認（v5 Public WS URL）
    ws_private_url: str | None = None  # TODO: 要API確認（v5 Private WS URL）


class RiskConfig(BaseModel):
    """リスク上限（何をするクラスか：名目/スリッページ/デルタ/日次損失の上限を保持）"""

    max_total_notional: float
    max_symbol_notional: float
    max_net_delta: float
    max_slippage_bps: float
    loss_cut_daily_jpy: float


class StrategyFundingConfig(BaseModel):
    """戦略設定（何をするクラスか：対象銘柄や閾値・再ヘッジ帯を保持）"""

    symbols: list[str] = ["BTCUSDT", "ETHUSDT"]
    min_expected_apr: float = 0.05
    pre_event_open_minutes: int = 60
    hold_across_events: bool = True
    rebalance_band_bps: float = 5.0  # ネットデルタ再ヘッジ帯（bps）


class AppConfig(BaseSettings):
    """アプリ全体の設定（何をするクラスか：各設定をまとめて保持し、環境変数も受け入れる）"""

    # BaseSettings の挙動：KEYS__API_KEY のように "__" でネスト解釈する
    model_config = SettingsConfigDict(
        env_nested_delimiter="__",
        extra="ignore",
    )

    keys: ExchangeKeys
    exchange: ExchangeConfig = ExchangeConfig()
    risk: RiskConfig
    strategy: StrategyFundingConfig
    db_url: str = "sqlite+aiosqlite:///./db/trading.db"
    timezone: str = "UTC"<|MERGE_RESOLUTION|>--- conflicted
+++ resolved
@@ -1,10 +1,10 @@
-<<<<<<< HEAD
+
 """設定モデル定義（Pydantic v2）。
 このファイルは「設定の入れ物（型）」を定義する。環境変数とYAMLから読み込んだ値を安全に保持する。
 """
-=======
+
 from __future__ import annotations
->>>>>>> 64e3e3d9
+
 
 from pydantic import BaseModel, Field
 from pydantic_settings import BaseSettings, SettingsConfigDict
