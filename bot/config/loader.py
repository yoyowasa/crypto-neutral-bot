--- conflicted
+++ resolved
@@ -10,7 +10,6 @@
 
 from .models import AppConfig
 
-<<<<<<< HEAD
 SettingsSource = Callable[[], dict[str, Any]]
 
 try:
@@ -20,10 +19,6 @@
 
 
 def make_yaml_source(yaml_path: Path) -> SettingsSource:
-=======
-
-def make_yaml_source(yaml_path: Path) -> Callable[[], dict[str, Any]]:
->>>>>>> 948bca2d
     """
     YAML を読み取り dict を返す関数ソース(引数なし)を生成。
     後ろに置くほど優先度が低くなる(先に並べたソースが勝つ)。
@@ -62,7 +57,6 @@
         @classmethod
         def settings_customise_sources(
             cls,
-<<<<<<< HEAD
             settings_cls: type[AppConfig],  # v2 では最初に settings_cls が来る
             init_settings: SettingsSource,
             env_settings: SettingsSource,
@@ -70,15 +64,7 @@
             file_secret_settings: SettingsSource,
         ) -> tuple[SettingsSource, ...]:
             # YAML は最後(最低優先)に追加
-=======
-            settings_cls,  # v2 では最初に settings_cls が来る
-            init_settings,
-            env_settings,
-            dotenv_settings,
-            file_secret_settings,
-        ):
-            # YAML は最後（最低優先）に追加
->>>>>>> 948bca2d
+
             yaml_source = make_yaml_source(yaml_path)
             return (
                 init_settings,
