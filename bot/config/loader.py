--- conflicted
+++ resolved
@@ -6,17 +6,9 @@
 
 import os
 from pathlib import Path
-<<<<<<< HEAD
 from typing import Any, MutableMapping
-
+from dotenv import find_dotenv, load_dotenv  # .env を環境変数に反映
 import yaml  # type: ignore[import-untyped]  # YAMLを読むための外部ライブラリ
-from dotenv import find_dotenv, load_dotenv  # .env を環境変数に反映
-=======
-from typing import Any, Callable
-
-import yaml  # type: ignore[import-untyped]
-from pydantic_settings import SettingsConfigDict
->>>>>>> 64e3e3d9
 
 from .models import AppConfig
 
@@ -67,7 +59,6 @@
     yaml_data: dict[str, Any] = {}
     if path.exists():
         with path.open("r", encoding="utf-8") as f:
-<<<<<<< HEAD
             loaded = yaml.safe_load(f)
             if isinstance(loaded, dict):
                 # YAMLは小文字キーで書く前提（サンプルも小文字）
@@ -88,54 +79,3 @@
     if "keys" in dumped:
         dumped["keys"] = {"api_key": "***", "api_secret": "***"}
     return dumped
-=======
-            data = yaml.safe_load(f) or {}
-        # AppConfig のフィールド(keys, exchange, risk, strategy, db_url, timezone)に対応
-        return data
-
-    return _source
-
-
-def load_config(config_path: str | None = None) -> AppConfig:
-    """
-    優先順位: init引数 > 環境変数 > .env > YAML(最低)
-    config_path 未指定時は APP_CONFIG or 'config/app.yaml'
-    """
-    yaml_path = Path(config_path) if config_path else Path(os.environ.get("APP_CONFIG", "config/app.yaml"))
-
-    class _AppConfig(AppConfig):
-        model_config = SettingsConfigDict(
-            env_file=".env",
-            env_nested_delimiter="__",
-            extra="ignore",
-        )
-
-        @classmethod
-        def settings_customise_sources(
-            cls,
-            settings_cls,  # v2 では最初に settings_cls が来る
-            init_settings,
-            env_settings,
-            dotenv_settings,
-            file_secret_settings,
-        ):
-            # YAML は最後（最低優先）に追加
-            yaml_source = make_yaml_source(yaml_path)
-            return (
-                init_settings,
-                env_settings,
-                dotenv_settings,
-                file_secret_settings,
-                yaml_source,
-            )
-
-    # BaseSettings は内部で設定ソースを解決するため、引数なしでの生成を許容する。
-    return _AppConfig()  # type: ignore[call-arg]
-
-
-def redact_secrets(cfg: AppConfig) -> dict:
-    d = cfg.model_dump()
-    if "keys" in d:
-        d["keys"] = {"api_key": "***", "api_secret": "***"}
-    return d
->>>>>>> 64e3e3d9
