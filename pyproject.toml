[tool.poetry]
name = "crypto-neutral-bot"
version = "0.1.0"
description = ""
authors = []
packages = [{ include = "bot" }]  # プロダクトのPythonパッケージは 'bot' ディレクトリ配下にあることを宣言

[tool.poetry.dependencies]
python = "^3.11"
httpx = { extras = ["http2"], version = "^0.27.0" }  # RESTクライアント（HTTP/2対応）
websockets = "^12.0"                                 # WebSocketクライアント
pydantic = "^2.7.0"                                  # 型付きデータモデル
pydantic-settings = "^2.4.0"                         # .env/YAML等から設定読取
loguru = "^0.7.2"                                    # ロギング
tenacity = "^8.3.0"                                  # 再試行（指数バックオフ）
sqlalchemy = "^2.0.30"                               # ORM/スキーマ
aiosqlite = "^0.20.0"                                # 非同期SQLiteドライバ
pandas = "^2.2.2"                                    # 分析・集計（最小限）
polars = "^1.6.0"                                    # 高速データフレーム（任意利用）
python-dotenv = "^1.0.1"                             # .env ロード補助
ccxt = "^4.3.0"                                      # 取引所RESTラッパ（Bybit代替手段）
pybit = "*"                                          # TODO: v5対応版の正式パッケージ名・バージョンは要確認
PyYAML = "^6.0.2"                                    # YAML 読み込み用ライブラリ

[tool.poetry.dev-dependencies]
pytest = "^8.2.1"            # テスト実行
pytest-asyncio = "^0.23.7"   # 非同期テスト
ruff = "^0.5.7"              # Linter（高速）
black = "^24.8.0"            # フォーマッタ
mypy = "^1.10.0"             # 型検査
pre-commit = "^3.7.1"        # コミット時の自動チェック

[tool.poetry.group.dev.dependencies]
pytest = "^8.2.1"            # テスト実行
pytest-asyncio = "^0.23.7"   # 非同期テスト
ruff = "^0.5.7"              # Linter（高速）
black = "^24.8.0"            # フォーマッタ
mypy = "^1.10.0"             # 型検査
pre-commit = "^3.7.1"        # コミット時の自動チェック

[build-system]
requires = ["poetry-core>=1.0.0"]
build-backend = "poetry.core.masonry.api"

[tool.pytest.ini_options]
addopts = "-q"
testpaths = ["tests"]
pythonpath = ["."]

[tool.black]
line-length = 120
target-version = ["py311"]

[tool.ruff]
line-length = 120
target-version = "py311"
exclude = ["db/**"]            # 生成物等は除外可

[tool.ruff.lint]
select = ["E", "F", "I", "B"]  # 基本のエラー/フォーマット/インポート順/バグベア

<<<<<<< HEAD
=======

>>>>>>> 3f1fe5da
[tool.mypy]
python_version = "3.11"
warn_unused_configs = true
ignore_missing_imports = true   # サードパーティ型定義が無い場合でも通す（MVP段階）
no_implicit_optional = true
pretty = true<|MERGE_RESOLUTION|>--- conflicted
+++ resolved
@@ -59,10 +59,6 @@
 [tool.ruff.lint]
 select = ["E", "F", "I", "B"]  # 基本のエラー/フォーマット/インポート順/バグベア
 
-<<<<<<< HEAD
-=======
-
->>>>>>> 3f1fe5da
 [tool.mypy]
 python_version = "3.11"
 warn_unused_configs = true
