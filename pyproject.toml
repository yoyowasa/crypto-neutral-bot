--- conflicted
+++ resolved
@@ -4,26 +4,6 @@
 description = ""
 authors = []
 packages = [{ include = "bot" }]  # プロダクトのPythonパッケージは 'bot' ディレクトリ配下にあることを宣言
-<<<<<<< HEAD
-=======
-
-[tool.poetry.dependencies]
-python = "^3.11"
-httpx = { extras = ["http2"], version = "^0.27.0" }  # RESTクライアント（HTTP/2対応）
-websockets = "^12.0"                                 # WebSocketクライアント
-pydantic = "^2.7.0"                                  # 型付きデータモデル
-pydantic-settings = "^2.4.0"                         # .env/YAML等から設定読取
-loguru = "^0.7.2"                                    # ロギング
-tenacity = "^8.3.0"                                  # 再試行（指数バックオフ）
-sqlalchemy = "^2.0.30"                               # ORM/スキーマ
-aiosqlite = "^0.20.0"                                # 非同期SQLiteドライバ
-pandas = "^2.2.2"                                    # 分析・集計（最小限）
-polars = "^1.6.0"                                    # 高速データフレーム（任意利用）
-python-dotenv = "^1.0.1"                             # .env ロード補助
-ccxt = "^4.3.0"                                      # 取引所RESTラッパ（Bybit代替手段）
-pybit = "*"                                          # TODO: v5対応版の正式パッケージ名・バージョンは要確認
-PyYAML = "^6.0.2"                                    # YAML 読み込み用ライブラリ
->>>>>>> 3f1fe5da
 
 [tool.poetry.dependencies]
 python = "^3.11"
@@ -79,10 +59,6 @@
 [tool.ruff.lint]
 select = ["E", "F", "I", "B"]  # 基本のエラー/フォーマット/インポート順/バグベア
 
-<<<<<<< HEAD
-=======
-
->>>>>>> 3f1fe5da
 [tool.mypy]
 python_version = "3.11"
 warn_unused_configs = true
