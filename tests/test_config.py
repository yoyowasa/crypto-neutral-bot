--- conflicted
+++ resolved
@@ -1,5 +1,4 @@
 from __future__ import annotations
-<<<<<<< HEAD
 
 from pathlib import Path
 
@@ -11,12 +10,7 @@
 def test_load_config_env_overrides(
     tmp_path: Path, monkeypatch: pytest.MonkeyPatch
 ) -> None:
-=======
-from bot.config.loader import load_config
 
-
-def test_load_config_env_overrides(tmp_path, monkeypatch):
->>>>>>> 948bca2d
     # 一時YAML
     yaml_text = """
 exchange:
