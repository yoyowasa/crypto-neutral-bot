--- conflicted
+++ resolved
@@ -1,8 +1,4 @@
 from __future__ import annotations
-<<<<<<< HEAD
-
-=======
->>>>>>> 948bca2d
 from bot.config.loader import load_config
 
 
